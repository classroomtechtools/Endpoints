--- conflicted
+++ resolved
@@ -85,13 +85,8 @@
    * Add request to batch queue
    * @param {Request} request - An Endpoints.Request object
    */
-<<<<<<< HEAD
-  add ({request}={}) {
-    Enforce.named(arguments, {request: Endpoints.Request}, 'Batch#add');
-=======
   add({ request } = {}) {
     Enforce.named(arguments, { request: Namespace.Request }, "Batch#add");
->>>>>>> 4a97d711
     this.queue.push(request);
   }
 
@@ -296,24 +291,11 @@
     }
     data = this.getEndpoint(name, version).json;
 
-<<<<<<< HEAD
-    getUrl ({name, version, resource, method}={}) {
-      const {Endpoints} = Import;
-      const key = `${name}${version}${resource}${method}`;
-      let data = this.cache.get(key);
-      let ret = null;
-      if (data) {
-        //console.log({key, fromCache: true});
-        return data;
-      }
-      data = this.getEndpoint(name, version).json;
-=======
     if (data.error) {
       throw new Error(
         `No "${name}" with version "${version}" found. Perhaps spelling is wrong?`
       );
     }
->>>>>>> 4a97d711
 
     if (resource.indexOf(".") === -1) {
       // straight forward
@@ -341,16 +323,10 @@
       ret = data.baseUrl + resources.methods[method].path;
     }
 
-<<<<<<< HEAD
-    getEndpoint(name, version) {
-      return new Endpoints.Endpoint().httpget({url: `https://www.googleapis.com/discovery/v1/apis/${name}/${version}/rest`}).fetch();
-    }
-=======
     this.cache.put(key, ret, 21600); // max is 6 hours
     //console.log({key, fromCache: false});
     return ret;
   }
->>>>>>> 4a97d711
 
   getEndpoint(name, version) {
     return new Namespace.Endpoint()
@@ -750,17 +726,12 @@
    * @param {Object} param.request
    * @param {Boolean} param.verbosity
    */
-<<<<<<< HEAD
-  constructor ({response=null, request=null}={}) {
-    Enforce.named(arguments, {response: 'object', request: Endpoints.Request}, 'Response#constructor');
-=======
   constructor({ response = null, request = null } = {}) {
     Enforce.named(
       arguments,
       { response: "object", request: Namespace.Request },
       "Response#constructor"
     );
->>>>>>> 4a97d711
     super();
     this.response = toResponse(response);
     this.request = request;
@@ -858,15 +829,6 @@
     return this.ok;
   }
 
-<<<<<<< HEAD
-  get x_ratelimit_reset () {
-    if (!this.headers.hasOwnProperty('x-ratelimit-reset')) {
-      // no instructions provided on how long to wait, so let's tell it to wait 10 seconds?
-      return 30 * 1000;
-    }
-    let header_reset_at = this.headers['x-ratelimit-reset'];
-    header_reset_at = header_reset_at.replace(" UTC", "+0000").replace(" ", "T");
-=======
   get x_ratelimit_reset() {
     if (!this.headers.hasOwnProperty('x-ratelimit-reset')) {
       // no instructions provided on how long to wait, so let's tell it to wait 10 seconds?
@@ -877,7 +839,6 @@
     header_reset_at = header_reset_at
       .replace(" UTC", "+0000")
       .replace(" ", "T");
->>>>>>> 4a97d711
     const reset_at = new Date(header_reset_at).getTime();
     const utf_now = new Date().getTime();
     return reset_at - utf_now + 1;
@@ -1146,10 +1107,5 @@
   }
 }
 
-<<<<<<< HEAD
-const Endpoints = {Endpoint, Response, Batch, Request, Oauth};
-export {Endpoints, Endpoint};
-=======
 const Namespace = { Endpoint, Response, Batch, Request, Oauth };
-export { Namespace };
->>>>>>> 4a97d711
+export { Namespace };